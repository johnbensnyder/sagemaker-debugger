"""
This file is temporary, for testing with 2.X.
We'll need to integrate a more robust testing pipeline and make this part of pytest
before pushing to master.

This was tested with TensorFlow 2.1, by running
`python tests/tensorflow2/test_keras.py` from the main directory.
"""
# Standard Library
import time

# Third Party
import pytest
import tensorflow.compat.v2 as tf
import tensorflow_datasets as tfds
from tests.tensorflow2.utils import is_tf_2_2
from tests.tensorflow.utils import create_trial_fast_refresh

# First Party
import smdebug.tensorflow as smd
from smdebug.core.access_layer import has_training_ended
from smdebug.core.collection import CollectionKeys
from smdebug.core.json_config import CONFIG_FILE_PATH_ENV_STR
from smdebug.core.modes import ModeKeys
from smdebug.core.reduction_config import ALLOWED_NORMS, ALLOWED_REDUCTIONS
from smdebug.exceptions import TensorUnavailableForStep
from smdebug.tensorflow import ReductionConfig, SaveConfig


def helper_keras_fit(
    trial_dir,
    save_all=False,
    include_collections=None,
    reduction_config=None,
    save_config=None,
    hook=None,
    eager=True,
    steps=None,
    add_callbacks=None,
    run_eagerly=False,
):
    if not eager:
        tf.compat.v1.disable_eager_execution()

    mnist = tf.keras.datasets.mnist
    (x_train, y_train), (x_test, y_test) = mnist.load_data()
    x_train, x_test = x_train / 255, x_test / 255

    model = tf.keras.models.Sequential(
        [
            tf.keras.layers.Flatten(input_shape=(28, 28)),
            tf.keras.layers.Dense(128, activation="relu"),
            tf.keras.layers.Dropout(0.2),
            tf.keras.layers.Dense(10, activation="softmax"),
        ]
    )

    if hook is None:
        if save_config is None:
            save_config = SaveConfig(save_interval=3)

        hook = smd.KerasHook(
            trial_dir,
            save_config=save_config,
            save_all=save_all,
            include_collections=include_collections,
            reduction_config=reduction_config,
        )

        if not save_all and include_collections is not None:
            for cname in hook.include_collections:
                if cname not in include_collections:
                    hook.get_collection(cname).save_config = SaveConfig(end_step=0)

    opt = tf.keras.optimizers.Adam()

    opt = hook.wrap_optimizer(opt)
    model.compile(
        optimizer=opt,
        loss="sparse_categorical_crossentropy",
        metrics=["accuracy"],
        run_eagerly=run_eagerly,
    )
    hooks = []
    if add_callbacks:
        if "tensorboard" in add_callbacks:
            hooks.append(
                tf.keras.callbacks.TensorBoard(
                    log_dir="/tmp/logs", histogram_freq=1, write_grads=True, write_images=True
                )
            )
    hooks.append(hook)

    if steps is None:
        steps = ["train"]
    for step in steps:
        if step == "train":
            model.fit(x_train, y_train, epochs=1, steps_per_epoch=10, callbacks=hooks, verbose=0)
        elif step == "eval":
            model.evaluate(x_test, y_test, steps=10, callbacks=hooks, verbose=0)
        elif step == "predict":
            model.predict(x_test[:100], callbacks=hooks, verbose=0)

    hook.close()


def helper_keras_gradtape(
    trial_dir,
    save_all=False,
    include_collections=None,
    reduction_config=None,
    save_config=None,
    hook=None,
    batch_size=64,
    persistent=False,
):
    mnist = tf.keras.datasets.mnist
    (x_train, y_train), _ = mnist.load_data()
    dataset = tf.data.Dataset.from_tensor_slices(
        (tf.cast(x_train[..., tf.newaxis] / 255, tf.float32), tf.cast(y_train, tf.int64))
    )
    dataset = dataset.shuffle(1000).batch(batch_size)

    model = tf.keras.models.Sequential(
        [
            # WA for TF issue https://github.com/tensorflow/tensorflow/issues/36279
            tf.keras.layers.Flatten(input_shape=(28, 28, 1)),
            tf.keras.layers.Dense(128, activation="relu"),
            tf.keras.layers.Dropout(0.2),
            tf.keras.layers.Dense(10, activation="softmax"),
        ]
    )

    if hook is None:
        if save_config is None:
            save_config = SaveConfig(save_interval=3)

        hook = smd.KerasHook(
            trial_dir,
            save_config=save_config,
            save_all=save_all,
            include_collections=include_collections,
            reduction_config=reduction_config,
        )

        if not save_all and include_collections is not None:
            for cname in hook.include_collections:
                if cname not in include_collections:
                    hook.get_collection(cname).save_config = SaveConfig(end_step=0)

    opt = tf.keras.optimizers.Adam()
    hook.wrap_optimizer(opt)

    cce = tf.keras.losses.CategoricalCrossentropy(from_logits=True)
    train_acc_metric = tf.keras.metrics.SparseCategoricalAccuracy()

    n_epochs = 1
    for epoch in range(n_epochs):
        for data, labels in dataset:
            dataset_labels = labels
            labels = tf.one_hot(labels, depth=10)
            with hook.wrap_tape(tf.GradientTape(persistent=persistent)) as tape:
                logits = model(data, training=True)  # (32,10)
                loss_value = cce(labels, logits)
            grads = tape.gradient(loss_value, model.variables)

            # By default, the resources held by a GradientTape are released as
            # soon as GradientTape.gradient() method is called. To compute
            # multiple gradients over the same computation, create a persistent
            # gradient tape. This allows multiple calls to the gradient() method
            # as resources are released when the tape object is garbage collected.
            if persistent:
                _ = tape.gradient(loss_value, model.variables)
            opt.apply_gradients(zip(grads, model.variables))
            acc = train_acc_metric(dataset_labels, logits)
            hook.save_tensor(
                tensor_name="accuracy", tensor_value=acc, collections_to_write="metrics"
            )
        train_acc_metric.reset_states()

    hook.close()


@pytest.mark.skip_if_non_eager
@pytest.mark.slow
@pytest.mark.parametrize("saveall", [True, False])
def test_keras_gradtape(out_dir, saveall):
    """
    Test save all and save default collection
    """
    hook = smd.KerasHook(out_dir=out_dir, save_all=saveall, save_config=SaveConfig(save_interval=3))
    helper_keras_gradtape(trial_dir=out_dir, hook=hook)

    trial = smd.create_trial(path=out_dir)
    if saveall:  # save losses, metrics, weights, biases
        assert len(trial.tensor_names()) == 25
        assert len(trial.tensor_names(collection=CollectionKeys.BIASES)) == 2
        assert len(trial.tensor_names(collection=CollectionKeys.WEIGHTS)) == 2
        assert len(trial.tensor_names(collection=CollectionKeys.OPTIMIZER_VARIABLES)) == 5
    else:  # save the default losses and metrics
        assert len(trial.tensor_names()) == 2
    assert len(trial.tensor_names(collection=CollectionKeys.LOSSES)) == 1
    assert len(trial.tensor_names(collection=CollectionKeys.METRICS)) == 1


@pytest.mark.skip_if_non_eager
@pytest.mark.slow
def test_gradtape_base_reductions(out_dir):
    """
    Test reduction config
    """
    helper_keras_gradtape(
        trial_dir=out_dir,
        include_collections=[CollectionKeys.WEIGHTS, CollectionKeys.METRICS, CollectionKeys.LOSSES],
        reduction_config=ReductionConfig(norms=ALLOWED_NORMS, reductions=ALLOWED_REDUCTIONS),
    )
    tr = create_trial_fast_refresh(out_dir)
    weight_name = tr.tensor_names(collection=CollectionKeys.WEIGHTS)[0]
    try:
        tr.tensor(weight_name).value(0)
        assert False
    except TensorUnavailableForStep:
        assert tr.tensor(weight_name).reduction_value(0, "l1") is not None
        assert len(tr.tensor(weight_name).reduction_values(0)) == len(ALLOWED_REDUCTIONS) + len(
            ALLOWED_NORMS
        )

    loss_name = tr.tensor_names(collection=CollectionKeys.LOSSES)[0]
    assert tr.tensor(loss_name).value(0) is not None

    metric_name = tr.tensor_names(collection=CollectionKeys.METRICS)[0]
    assert tr.tensor(metric_name).value(0) is not None


@pytest.mark.skip_if_non_eager
@pytest.mark.slow
def test_gradtape_collection_reductions(out_dir):
    """
    Test reduction config for weights collection
    """
    hook = smd.KerasHook(
        out_dir,
        save_config=SaveConfig(save_interval=3),
        include_collections=[CollectionKeys.WEIGHTS, CollectionKeys.BIASES],
    )
    hook.get_collection(CollectionKeys.WEIGHTS).reduction_config = ReductionConfig(norms=["l1"])
    helper_keras_gradtape(out_dir, hook=hook)

    tr = create_trial_fast_refresh(out_dir)
    weight_name = tr.tensor_names(collection=CollectionKeys.WEIGHTS)[0]
    bias_name = tr.tensor_names(collection=CollectionKeys.BIASES)[0]

    assert tr.tensor(bias_name).value(0) is not None
    try:
        tr.tensor(weight_name).value(0)
        assert False
    except TensorUnavailableForStep:
        assert tr.tensor(weight_name).reduction_value(0, "l1") is not None


@pytest.mark.skip_if_non_eager
@pytest.mark.slow
def test_gradtape_include_regex(out_dir):
    """
    Test custom collection with regex
    """
    hook = smd.KerasHook(
        out_dir, save_config=SaveConfig(save_interval=9), include_collections=["custom_coll"]
    )
    hook.get_collection("custom_coll").include("dense")
    helper_keras_gradtape(out_dir, hook=hook, save_config=SaveConfig(save_interval=9))

    tr = create_trial_fast_refresh(out_dir)
    tnames = tr.tensor_names(collection="custom_coll")

    assert len(tnames) == 12
    for tname in tnames:
        assert tr.tensor(tname).value(0) is not None


@pytest.mark.skip_if_non_eager
@pytest.mark.slow
def test_gradtape_training_end(out_dir):
    """
    Verify enf of training file
    """
    helper_keras_gradtape(out_dir, include_collections=[CollectionKeys.OUTPUTS])
    assert has_training_ended(out_dir) is True


@pytest.mark.skip_if_non_eager
@pytest.mark.slow
def test_gradtape_weights_collections(out_dir):
    """
    This test ensures that a training script written with GradientTape
    handles the case where only weight and default collections are saved.
    The aim is to distinguish between weights and biases.
    """
    hook = smd.KerasHook(
        out_dir,
        save_config=SaveConfig(save_interval=3),
        include_collections=[CollectionKeys.WEIGHTS],
    )

    helper_keras_gradtape(out_dir, hook=hook)

    trial = smd.create_trial(path=out_dir)
    # can't save gradients in TF 2.x
    assert len(trial.tensor_names()) == 4
    assert len(trial.tensor_names(collection=CollectionKeys.BIASES)) == 0
    assert len(trial.tensor_names(collection=CollectionKeys.WEIGHTS)) == 2
    assert len(trial.tensor_names(collection=CollectionKeys.LOSSES)) == 1
    assert len(trial.tensor_names(collection=CollectionKeys.METRICS)) == 1


@pytest.mark.skip_if_non_eager
@pytest.mark.slow
def test_gradtape_include_collections(out_dir):
    """
    This test ensures that a training script written with GradientTape
    handles the case where hook config contains all collections mentioned
    through include collections
    """
    include_collections = [
        CollectionKeys.WEIGHTS,
        CollectionKeys.BIASES,
        CollectionKeys.GRADIENTS,
        CollectionKeys.LOSSES,
        CollectionKeys.OUTPUTS,
        CollectionKeys.METRICS,
        CollectionKeys.OPTIMIZER_VARIABLES,
    ]
    save_config = SaveConfig(save_interval=3)
    hook = smd.KerasHook(
        out_dir,
        save_config=save_config,
        include_collections=include_collections,
        reduction_config=ReductionConfig(norms=ALLOWED_NORMS, reductions=ALLOWED_REDUCTIONS),
    )
    helper_keras_gradtape(out_dir, hook=hook)

    trial = smd.create_trial(path=out_dir)
    # can't save gradients in TF 2.x
    assert len(trial.tensor_names()) == 16
    assert len(trial.tensor_names(collection=CollectionKeys.GRADIENTS)) == 4
    assert len(trial.tensor_names(collection=CollectionKeys.OPTIMIZER_VARIABLES)) == 5
    assert len(trial.tensor_names(collection=CollectionKeys.BIASES)) == 2
    assert len(trial.tensor_names(collection=CollectionKeys.WEIGHTS)) == 2
    assert len(trial.tensor_names(collection=CollectionKeys.LOSSES)) == 1
    assert len(trial.tensor_names(collection=CollectionKeys.METRICS)) == 1


@pytest.mark.skip_if_non_eager
@pytest.mark.slow
def test_gradtape_hook_from_json(out_dir, monkeypatch):
    """
    This test ensures that a training script written with GradientTape
    handles the case where hook config is provided through a JSON and saves
    only weights and losses
    """
    monkeypatch.setenv(
        CONFIG_FILE_PATH_ENV_STR,
        "tests/tensorflow/hooks/test_json_configs/test_collection_defaults.json",
    )
    hook = smd.KerasHook.create_from_json_file()
    helper_keras_gradtape(out_dir, hook=hook)

    trial = smd.create_trial(path=out_dir)
    # can't save gradients in TF 2.x
    assert len(trial.tensor_names()) == 4
    assert len(trial.tensor_names(collection=CollectionKeys.BIASES)) == 0
    assert len(trial.tensor_names(collection=CollectionKeys.WEIGHTS)) == 2
    assert len(trial.tensor_names(collection=CollectionKeys.LOSSES)) == 1
    assert len(trial.tensor_names(collection=CollectionKeys.METRICS)) == 1


@pytest.mark.skip_if_non_eager
@pytest.mark.slow
@pytest.mark.parametrize("saveall", [True, False])
def test_gradtape_persistent(out_dir, saveall):
    """
    Test save all and save default collection
    """
    hook = smd.KerasHook(out_dir=out_dir, save_all=saveall, save_config=SaveConfig(save_interval=3))
    helper_keras_gradtape(trial_dir=out_dir, hook=hook, persistent=True)

    trial = smd.create_trial(path=out_dir)
    if saveall:  # save losses, metrics, weights, biases
        assert len(trial.tensor_names()) == 25
        assert len(trial.tensor_names(collection=CollectionKeys.BIASES)) == 2
        assert len(trial.tensor_names(collection=CollectionKeys.WEIGHTS)) == 2
        assert len(trial.tensor_names(collection=CollectionKeys.OPTIMIZER_VARIABLES)) == 5
    else:  # save the default losses and metrics
        assert len(trial.tensor_names()) == 2
    assert len(trial.tensor_names(collection=CollectionKeys.LOSSES)) == 1
    assert len(trial.tensor_names(collection=CollectionKeys.METRICS)) == 1


@pytest.mark.slow
@pytest.mark.parametrize("saveall", [True, False])
def test_keras_fit(out_dir, tf_eager_mode, saveall):
    hook = smd.KerasHook(out_dir=out_dir, save_all=saveall)
    ts = time.time()
    hook.save_scalar("foobar", 1, sm_metric=True, timestamp=ts)
    scalars_to_be_saved = dict()
    scalars_to_be_saved["scalar/foobar"] = (ts, 0)
    helper_keras_fit(
        trial_dir=out_dir,
        hook=hook,
        eager=tf_eager_mode,
        steps=["train", "eval", "predict", "train"],
    )

    trial = smd.create_trial(path=out_dir)
    # can't save gradients in TF 2.x eager mode
    if saveall:  # save losses, metrics, weights, biases, scalar
        if tf_eager_mode:
<<<<<<< HEAD
            assert len(trial.tensor_names()) == (28 if is_tf_2_2() else 27)
            assert len(trial.tensor_names(collection=CollectionKeys.INPUTS)) == 1
            assert len(trial.tensor_names(collection=CollectionKeys.OUTPUTS)) == 2
=======
            assert len(trial.tensor_names()) == (13 if is_tf_2_2() else 14)
            assert len(trial.tensor_names(collection=CollectionKeys.INPUTS)) == 0
            assert len(trial.tensor_names(collection=CollectionKeys.OUTPUTS)) == 0
>>>>>>> 90cb7316
        else:
            assert len(trial.tensor_names()) == 21
        assert len(trial.tensor_names(collection=CollectionKeys.BIASES)) == 2
        assert len(trial.tensor_names(collection=CollectionKeys.WEIGHTS)) == 2
        assert len(trial.tensor_names(collection=CollectionKeys.OPTIMIZER_VARIABLES)) == 5
        assert (
            len(
                trial.tensor_names(
                    collection=CollectionKeys.OPTIMIZER_VARIABLES, mode=ModeKeys.EVAL
                )
            )
            == 0,
            "No Optimizer Variables Should be Saved in EVAL Mode",
        )
    else:  # save the default losses and metrics
        assert len(trial.tensor_names()) == (4 if is_tf_2_2() and tf_eager_mode else 5)
    assert len(trial.tensor_names(collection=CollectionKeys.LOSSES)) == 1
    assert len(trial.tensor_names(collection=CollectionKeys.METRICS)) == (
        2 if is_tf_2_2() and tf_eager_mode else 3
    )
    for tname in trial.tensor_names():
        assert trial.tensor(tname).value(0) is not None


@pytest.mark.slow
def test_base_reductions(out_dir, tf_eager_mode):
    helper_keras_fit(
        trial_dir=out_dir,
        include_collections=[CollectionKeys.WEIGHTS, CollectionKeys.METRICS, CollectionKeys.LOSSES],
        reduction_config=ReductionConfig(norms=ALLOWED_NORMS, reductions=ALLOWED_REDUCTIONS),
        run_eagerly=tf_eager_mode,
    )
    tr = create_trial_fast_refresh(out_dir)
    weight_name = tr.tensor_names(collection=CollectionKeys.WEIGHTS)[0]
    try:
        tr.tensor(weight_name).value(0)
        assert False
    except TensorUnavailableForStep:
        assert tr.tensor(weight_name).reduction_value(0, "l1") is not None
        assert len(tr.tensor(weight_name).reduction_values(0)) == len(ALLOWED_REDUCTIONS) + len(
            ALLOWED_NORMS
        )

    loss_name = tr.tensor_names(collection=CollectionKeys.LOSSES)[0]
    assert tr.tensor(loss_name).value(0) is not None

    metric_name = tr.tensor_names(collection=CollectionKeys.METRICS)[0]
    assert tr.tensor(metric_name).value(0) is not None


@pytest.mark.slow
def test_collection_reductions(out_dir, tf_eager_mode):
    hook = smd.KerasHook(
        out_dir,
        save_config=SaveConfig(save_interval=3),
        include_collections=[CollectionKeys.WEIGHTS, CollectionKeys.BIASES],
    )
    hook.get_collection(CollectionKeys.WEIGHTS).reduction_config = ReductionConfig(norms=["l1"])
    helper_keras_fit(out_dir, hook=hook, steps=["train"], eager=tf_eager_mode)

    tr = create_trial_fast_refresh(out_dir)
    weight_name = tr.tensor_names(collection=CollectionKeys.WEIGHTS)[0]
    bias_name = tr.tensor_names(collection=CollectionKeys.BIASES)[0]

    assert tr.tensor(bias_name).value(0) is not None
    try:
        tr.tensor(weight_name).value(0)
        assert False
    except TensorUnavailableForStep:
        assert tr.tensor(weight_name).reduction_value(0, "l1") is not None


@pytest.mark.slow
def test_include_regex(out_dir, tf_eager_mode):
    hook = smd.KerasHook(
        out_dir, save_config=SaveConfig(save_interval=9), include_collections=["custom_coll"]
    )
    hook.get_collection("custom_coll").include("dense")
    helper_keras_fit(
        out_dir,
        hook=hook,
        save_config=SaveConfig(save_interval=9),
        steps=["train"],
        run_eagerly=tf_eager_mode,
    )

    tr = create_trial_fast_refresh(out_dir)
    tnames = tr.tensor_names(collection="custom_coll")

    if tf_eager_mode:
<<<<<<< HEAD
        assert len(tnames) == 12
=======
        assert len(tnames) == 8
>>>>>>> 90cb7316
    else:
        assert len(tnames) == 8
    for tname in tnames:
        assert tr.tensor(tname).value(0) is not None


@pytest.mark.skip_if_non_eager
@pytest.mark.slow
def test_clash_with_tb_callback(out_dir):
    # this test cannot be run in non-eager mode
    helper_keras_fit(
        out_dir,
        save_config=SaveConfig(save_interval=9),
        steps=["train"],
        include_collections=[
            CollectionKeys.WEIGHTS,
            CollectionKeys.BIASES,
            CollectionKeys.LOSSES,
            CollectionKeys.METRICS,
        ],
        add_callbacks=["tensorboard"],
    )
    tr = create_trial_fast_refresh(out_dir)
    assert len(tr.tensor_names()) == (7 if is_tf_2_2() else 8)


@pytest.mark.slow
def test_training_end(out_dir, tf_eager_mode):
    helper_keras_fit(
        out_dir,
        include_collections=[CollectionKeys.OUTPUTS],
        steps=["train"],
        run_eagerly=tf_eager_mode,
    )
    assert has_training_ended(out_dir) is True


@pytest.mark.slow
def test_weights_collections(out_dir, tf_eager_mode):
    hook = smd.KerasHook(
        out_dir,
        save_config=SaveConfig(save_interval=3),
        include_collections=[CollectionKeys.WEIGHTS],
    )

    helper_keras_fit(out_dir, hook=hook, steps=["train"], run_eagerly=tf_eager_mode)

    trial = smd.create_trial(path=out_dir)
    # can't save gradients in TF 2.x
    assert len(trial.tensor_names()) == (5 if is_tf_2_2() and tf_eager_mode else 6)
    assert len(trial.tensor_names(collection=CollectionKeys.BIASES)) == 0
    assert len(trial.tensor_names(collection=CollectionKeys.WEIGHTS)) == 2
    assert len(trial.tensor_names(collection=CollectionKeys.LOSSES)) == 1
    assert len(trial.tensor_names(collection=CollectionKeys.METRICS)) == (
        2 if is_tf_2_2() and tf_eager_mode else 3
    )


@pytest.mark.slow
def test_include_collections(out_dir, tf_eager_mode):
    include_collections = [
        CollectionKeys.WEIGHTS,
        CollectionKeys.BIASES,
        CollectionKeys.GRADIENTS,
        CollectionKeys.LOSSES,
        CollectionKeys.METRICS,
        CollectionKeys.OPTIMIZER_VARIABLES,
        "custom_optimizer_variables",
    ]
    save_config = SaveConfig(save_interval=3)
    hook = smd.KerasHook(
        out_dir,
        save_config=save_config,
        include_collections=include_collections,
        reduction_config=ReductionConfig(norms=ALLOWED_NORMS, reductions=ALLOWED_REDUCTIONS),
    )
    hook.get_collection("custom_optimizer_variables").include("Adam")
    helper_keras_fit(
        out_dir, hook=hook, steps=["train", "eval", "predict"], run_eagerly=tf_eager_mode
    )

    trial = smd.create_trial(path=out_dir)
    # can't save gradients in TF 2.x
    if tf_eager_mode:
        assert len(trial.tensor_names()) == (16 if is_tf_2_2() else 17)
    else:
        assert len(trial.tensor_names()) == 18
        assert len(trial.tensor_names(collection=CollectionKeys.GRADIENTS)) == 4
    assert len(trial.tensor_names(collection=CollectionKeys.OPTIMIZER_VARIABLES)) == 5
    assert len(trial.tensor_names(collection="custom_optimizer_variables")) == 5
    assert len(trial.tensor_names(collection=CollectionKeys.BIASES)) == 2
    assert len(trial.tensor_names(collection=CollectionKeys.WEIGHTS)) == 2
    assert len(trial.tensor_names(collection=CollectionKeys.LOSSES)) == 1
    assert len(trial.tensor_names(collection=CollectionKeys.METRICS)) == (
        2 if is_tf_2_2() and tf_eager_mode else 3
    )


@pytest.mark.slow
def test_include_only_custom_collection(out_dir, tf_eager_mode):
    include_collections = ["custom_optimizer_variables"]
    save_config = SaveConfig(save_interval=3)
    hook = smd.KerasHook(
        out_dir,
        save_config=save_config,
        include_collections=include_collections,
        reduction_config=ReductionConfig(norms=ALLOWED_NORMS, reductions=ALLOWED_REDUCTIONS),
    )
    hook.get_collection("custom_optimizer_variables").include("Adam")
    helper_keras_fit(
        out_dir, hook=hook, steps=["train", "eval", "predict"], run_eagerly=tf_eager_mode
    )

    trial = smd.create_trial(path=out_dir)
    assert len(trial.tensor_names()) == (8 if is_tf_2_2() and tf_eager_mode else 9)
    assert len(trial.tensor_names(collection="custom_optimizer_variables")) == 5


@pytest.mark.slow
def test_hook_from_json(out_dir, tf_eager_mode, monkeypatch):
    monkeypatch.setenv(
        CONFIG_FILE_PATH_ENV_STR,
        "tests/tensorflow/hooks/test_json_configs/test_collection_defaults.json",
    )
    hook = smd.KerasHook.create_from_json_file()
    helper_keras_fit(out_dir, hook=hook, steps=["train"], run_eagerly=tf_eager_mode)

    trial = smd.create_trial(path=out_dir)
    # can't save gradients in TF 2.x
    assert len(trial.tensor_names()) == (5 if is_tf_2_2() and tf_eager_mode else 6)
    assert len(trial.tensor_names(collection=CollectionKeys.BIASES)) == 0
    assert len(trial.tensor_names(collection=CollectionKeys.WEIGHTS)) == 2
    assert len(trial.tensor_names(collection=CollectionKeys.LOSSES)) == 1
    assert len(trial.tensor_names(collection=CollectionKeys.METRICS)) == (
        2 if is_tf_2_2() and tf_eager_mode else 3
    )


@pytest.mark.skip_if_non_eager
def test_keras_fit_pure_eager(out_dir, tf_eager_mode):
    """
    Test save all and save default collection in fit() pure eager mode
    """
    hook = smd.KerasHook(out_dir=out_dir, save_all=True, save_config=SaveConfig(save_interval=3))
    helper_keras_fit(trial_dir=out_dir, hook=hook, eager=tf_eager_mode, run_eagerly=True)

    trial = smd.create_trial(path=out_dir)
<<<<<<< HEAD
    assert len(trial.tensor_names()) == (27 if is_tf_2_2() else 28)
    assert len(trial.tensor_names(collection=CollectionKeys.BIASES)) == 2
    assert len(trial.tensor_names(collection=CollectionKeys.WEIGHTS)) == 2
    assert len(trial.tensor_names(collection=CollectionKeys.OPTIMIZER_VARIABLES)) == 5
    assert len(trial.tensor_names(collection=CollectionKeys.INPUTS)) == 1
    assert len(trial.tensor_names(collection=CollectionKeys.OUTPUTS)) == 2
=======
    assert len(trial.tensor_names()) == (20 if is_tf_2_2() else 21)
    assert len(trial.tensor_names(collection=CollectionKeys.BIASES)) == 2
    assert len(trial.tensor_names(collection=CollectionKeys.WEIGHTS)) == 2
    assert len(trial.tensor_names(collection=CollectionKeys.OPTIMIZER_VARIABLES)) == 5
    assert len(trial.tensor_names(collection=CollectionKeys.INPUTS)) == 0
    assert len(trial.tensor_names(collection=CollectionKeys.OUTPUTS)) == 0
>>>>>>> 90cb7316


@pytest.mark.skip  # skip until aws tf update
def test_model_inputs_and_outputs(out_dir, tf_eager_mode):
    # explicitly save INPUTS and OUTPUTS
    include_collections = [CollectionKeys.INPUTS, CollectionKeys.OUTPUTS]
    hook = smd.KerasHook(out_dir=out_dir, include_collections=include_collections)

    helper_keras_fit(
        trial_dir=out_dir,
        hook=hook,
        eager=tf_eager_mode,
        steps=["train", "eval", "predict", "train"],
    )
    trial = smd.create_trial(path=out_dir)
    assert len(trial.steps(mode=ModeKeys.TRAIN)) == 3
    assert len(trial.tensor_names(collection=CollectionKeys.OUTPUTS)) == 2
    assert len(trial.tensor_names(collection=CollectionKeys.INPUTS)) == 1

    for tname in trial.tensor_names(collection=CollectionKeys.OUTPUTS):
        output = trial.tensor(tname)
        assert tname in ["y", "y_pred"]
        assert output.value(0) is not None
    # Check the shape of output tensors
    assert trial.tensor("y").value(0).shape[1] == 1  # label
    assert trial.tensor("y_pred").value(0).shape[1] == 10  # Output probability for each class


@pytest.mark.skip  # skip until aws tf update
def test_save_gradients(out_dir, tf_eager_mode):
    # explicitly save INPUTS and OUTPUTS
    include_collections = [CollectionKeys.GRADIENTS]
    hook = smd.KerasHook(out_dir=out_dir, include_collections=include_collections)

    helper_keras_fit(
        trial_dir=out_dir,
        hook=hook,
        eager=tf_eager_mode,
        steps=["train", "eval", "predict", "train"],
    )
    trial = smd.create_trial(path=out_dir)
    assert len(trial.tensor_names(collection=CollectionKeys.GRADIENTS)) == 4

    for tname in trial.tensor_names(collection=CollectionKeys.GRADIENTS):
        output = trial.tensor(tname)
        assert output.value(0) is not None


def test_save_tensors(out_dir, tf_eager_mode):
    include_collections = ["custom_coll"]
    hook = smd.KerasHook(out_dir=out_dir, include_collections=include_collections)
    t1 = tf.constant([0, 1, 1, 2, 3, 5, 8, 13, 21, 34])
    t2 = tf.Variable([5 + 4j, 6 + 1j])
    t3 = tf.Variable([False, False, False, True])
    hook.save_tensor("custom_tensor_1", t1, include_collections)
    hook.save_tensor("custom_tensor_2", t2, include_collections)
    hook.save_tensor("custom_tensor_3", t3, include_collections)

    helper_keras_fit(
        trial_dir=out_dir,
        hook=hook,
        eager=tf_eager_mode,
        steps=["train", "eval", "predict", "train"],
    )
    trial = smd.create_trial(path=out_dir)
    assert len(trial.steps(mode=ModeKeys.TRAIN)) == 3
    for tname in trial.tensor_names(collection="custom_coll"):
        assert trial.tensor(tname).value(0) is not None


def test_keras_to_estimator(out_dir, tf_eager_mode):
    if not tf_eager_mode:
        tf.compat.v1.disable_eager_execution()
        tf.compat.v1.reset_default_graph()

    tf.keras.backend.clear_session()

    model = tf.keras.models.Sequential(
        [
            tf.keras.layers.Dense(16, activation="relu", input_shape=(4,)),
            tf.keras.layers.Dropout(0.2),
            tf.keras.layers.Dense(1, activation="sigmoid"),
        ]
    )

    def input_fn():
        split = tfds.Split.TRAIN
        dataset = tfds.load("iris", split=split, as_supervised=True)
        dataset = dataset.map(lambda features, labels: ({"dense_input": features}, labels))
        dataset = dataset.batch(32).repeat()
        return dataset

    model.compile(loss="categorical_crossentropy", optimizer="adam")
    model.summary()

    keras_estimator = tf.keras.estimator.model_to_estimator(keras_model=model, model_dir=out_dir)

    hook = smd.EstimatorHook(out_dir)

    hook.set_mode(smd.modes.TRAIN)
    keras_estimator.train(input_fn=input_fn, steps=25, hooks=[hook])

    hook.set_mode(smd.modes.EVAL)
    eval_result = keras_estimator.evaluate(input_fn=input_fn, steps=10, hooks=[hook])

    from smdebug.trials import create_trial

    tr = create_trial(out_dir)
    assert len(tr.tensor_names()) == 1
    assert len(tr.steps()) == 2
    assert len(tr.steps(smd.modes.TRAIN)) == 1
    assert len(tr.steps(smd.modes.EVAL)) == 1


@pytest.mark.skip
def test_save_layer_inputs_and_outputs(out_dir, tf_eager_mode):
    # explicitly save INPUTS and OUTPUTS
    include_collections = [CollectionKeys.INPUTS, CollectionKeys.OUTPUTS]
    hook = smd.KerasHook(out_dir=out_dir, include_collections=include_collections)

    helper_keras_fit(
        trial_dir=out_dir,
        hook=hook,
        eager=tf_eager_mode,
        steps=["train", "eval", "predict", "train"],
    )
    trial = smd.create_trial(path=out_dir)
    assert len(trial.tensor_names(collection=CollectionKeys.INPUTS)) == 4
    assert len(trial.tensor_names(collection=CollectionKeys.OUTPUTS)) == 4

    # Check that output of layer is equal to the input of the next
    boolean_matrix = trial.tensor("flatten/outputs").value(0) == trial.tensor("dense/inputs").value(
        0
    )
    assert boolean_matrix.all()
    boolean_matrix = trial.tensor("dense/outputs").value(0) == trial.tensor("dropout/inputs").value(
        0
    )
    assert boolean_matrix.all()
    boolean_matrix = trial.tensor("dropout/outputs").value(0) == trial.tensor(
        "dense_1/inputs"
    ).value(0)
    assert boolean_matrix.all()<|MERGE_RESOLUTION|>--- conflicted
+++ resolved
@@ -415,15 +415,9 @@
     # can't save gradients in TF 2.x eager mode
     if saveall:  # save losses, metrics, weights, biases, scalar
         if tf_eager_mode:
-<<<<<<< HEAD
-            assert len(trial.tensor_names()) == (28 if is_tf_2_2() else 27)
-            assert len(trial.tensor_names(collection=CollectionKeys.INPUTS)) == 1
-            assert len(trial.tensor_names(collection=CollectionKeys.OUTPUTS)) == 2
-=======
             assert len(trial.tensor_names()) == (13 if is_tf_2_2() else 14)
             assert len(trial.tensor_names(collection=CollectionKeys.INPUTS)) == 0
             assert len(trial.tensor_names(collection=CollectionKeys.OUTPUTS)) == 0
->>>>>>> 90cb7316
         else:
             assert len(trial.tensor_names()) == 21
         assert len(trial.tensor_names(collection=CollectionKeys.BIASES)) == 2
@@ -514,11 +508,7 @@
     tnames = tr.tensor_names(collection="custom_coll")
 
     if tf_eager_mode:
-<<<<<<< HEAD
-        assert len(tnames) == 12
-=======
         assert len(tnames) == 8
->>>>>>> 90cb7316
     else:
         assert len(tnames) == 8
     for tname in tnames:
@@ -666,21 +656,12 @@
     helper_keras_fit(trial_dir=out_dir, hook=hook, eager=tf_eager_mode, run_eagerly=True)
 
     trial = smd.create_trial(path=out_dir)
-<<<<<<< HEAD
     assert len(trial.tensor_names()) == (27 if is_tf_2_2() else 28)
     assert len(trial.tensor_names(collection=CollectionKeys.BIASES)) == 2
     assert len(trial.tensor_names(collection=CollectionKeys.WEIGHTS)) == 2
     assert len(trial.tensor_names(collection=CollectionKeys.OPTIMIZER_VARIABLES)) == 5
     assert len(trial.tensor_names(collection=CollectionKeys.INPUTS)) == 1
     assert len(trial.tensor_names(collection=CollectionKeys.OUTPUTS)) == 2
-=======
-    assert len(trial.tensor_names()) == (20 if is_tf_2_2() else 21)
-    assert len(trial.tensor_names(collection=CollectionKeys.BIASES)) == 2
-    assert len(trial.tensor_names(collection=CollectionKeys.WEIGHTS)) == 2
-    assert len(trial.tensor_names(collection=CollectionKeys.OPTIMIZER_VARIABLES)) == 5
-    assert len(trial.tensor_names(collection=CollectionKeys.INPUTS)) == 0
-    assert len(trial.tensor_names(collection=CollectionKeys.OUTPUTS)) == 0
->>>>>>> 90cb7316
 
 
 @pytest.mark.skip  # skip until aws tf update
