# Tensorflow

## Contents
- [What SageMaker Debugger Supports](#support)
- [Debugger on AWS Deep Learning Containers with TensorFlow](#debugger-dlc)
  - [Debugger Built-in Tensor Collections for TensorFlow](#tf-built-in-collection)
- [Debugger on SageMaker Training Containers and Custom Containers](#debugger-script-change)
- [Code Examples](#examples)
- [References](#references)

---

## Amazon SageMaker Debugger Support for TensorFlow<a name="support"></a>

Amazon SageMaker Debugger python SDK and its client library `smdebug` now fully support TensorFlow 2.2 with the latest version release.

- [Amazon SageMaker Python SDK PyPI](https://pypi.org/project/sagemaker/)
- [The latest smdebug PyPI release](https://pypi.org/project/smdebug/)

Using Debugger, you can access tensors of any kind for TensorFlow models, from the Keras model zoo to your own custom model, and save them using Debugger built-in or custom tensor collections. You can run your training script on [the official AWS Deep Learning Containers](https://docs.aws.amazon.com/sagemaker/latest/dg/debugger-container.html) where Debugger can automatically capture tensors from your training job. It doesn't matter whether your TensorFlow models use Keras API or pure TensorFlow API (in eager mode or non-eager mode), you can directly run them on the AWS Deep Learning Containers.

Debugger and its client library `smdebug` support debugging your training job on other AWS training containers and custom containers. In this case, a hook registration process is required to manually add the hook features to your training script. For a full list of AWS TensorFlow containers to use Debugger, see [SageMaker containers to use Debugger with script mode](https://docs.aws.amazon.com/sagemaker/latest/dg/train-debugger.html#debugger-supported-aws-containers). For a complete guide for using custom containers, see [Use Debugger in Custom Training Containers](https://docs.aws.amazon.com/sagemaker/latest/dg/debugger-bring-your-own-container.html).

### New Features supported by Debugger
- The latest TensorFlow version fully covered by Debugger is 2.2.0
- Debug training jobs with the TensorFlow framework or Keras TensorFlow
- Debug training jobs with the TensorFlow eager or non-eager mode
- New built-in tensor collections: `inputs`, `outputs`, `layers`, `gradients`
- New hook APIs to save tensors, in addition to scalars: `save_tensors`, `save_scalar`

---

## Using Debugger on AWS Deep Learning Containers with TensorFlow<a name="debugger-dlc"></a>

The Debugger built-in rules and hook features are fully integrated with the AWS Deep Learning Containers. You can run your training script without any script changes. When running training jobs on those Deep Learning Containers, Debugger registers its hooks automatically to your training script in order to retrieve tensors. To find a comprehensive guide of using the high-level SageMaker TensorFlow estimator with Debugger, see [Amazon SageMaker Debugger with TensorFlow](https://docs.aws.amazon.com/sagemaker/latest/dg/debugger-container.html#debugger-zero-script-change-TensorFlow) in the Amazon SageMaker Developer Guide.

The following code example provides the base structure for a SageMaker TensorFlow estimator with Debugger.

```python
from sagemaker.tensorflow import TensorFlow
from sagemaker.debugger import Rule, DebuggerHookConfig, CollectionConfig, rule_configs

tf_estimator = TensorFlow(
    entry_point = "tf-train.py",
    role = "SageMakerRole",
    train_instance_count = 1,
    train_instance_type = "ml.p2.xlarge",
    framework_version = "2.2.0",
    py_version = "py37"

    # Debugger-specific Parameters
    rules = [
        Rule.sagemaker(rule_configs.vanishing_gradient()),
        Rule.sagemaker(rule_configs.loss_not_decreasing()),
        ...
    ],
    debugger_hook_config = DebuggerHookConfig(
        CollectionConfig(name="inputs"),
        CollectionConfig(name="outputs"),
        CollectionConfig(name="layers"),
        CollectionConfig(name="gradients")
        ...
    )
)
tf_estimator.fit("s3://bucket/path/to/training/data")
```
<<<<<<< HEAD
>**Note**: The SageMaker TensorFlow estimator and the Debugger collections in the example are based on the latest SageMaker python SDK v2.0 and `smdebug` v0.9.1. It is highly recommended to upgrade the packages by executing the following command line.
=======
>**Note**: The SageMaker TensorFlow estimator and the Debugger collections in the example are based on the SageMaker python SDK v2 and `smdebug` v0.9.2. It is highly recommended to upgrade the packages by executing the following command line.
>>>>>>> 3e463af2
```bash
pip install -U sagemaker
pip install -U smdebug
```
If you are using Jupyter Notebook, put exclamation mark at the front of the code lines and restart your kernel.

#### Available Tensor Collections for TensorFlow

**Note**: The SageMaker TensorFlow estimator and the Debugger collections in this example are based on the latest `smdebug` library. We highly recommend that you upgrade the packages by running the following commands at the command line:
```
pip install -U sagemaker
pip install -U smdebug
```
If you are using a Jupyter Notebook, put an exclamation mark (!) at the beginning of the code string and restart your kernel. For more information about the SageMaker Python SDK, see [Use Version 2.x of the SageMaker Python SDK](https://sagemaker.readthedocs.io/en/stable/v2.html).

### Debugger Built-in Tensor Collections for TensorFlow<a name="tf-built-in-collection"></a>

The following table lists the pre-configured tensor collections for TensorFlow models. You can pick any tensor collections by specifying the `name` parameter of `CollectionConfig()` as shown in the previous base code example. SageMaker Debugger will save these tensors to the default out_dir of the hook.

| Name | Description|
| --- | --- |
| `all`	| Matches all tensors. |
| `default` |	Includes `metrics`, `losses`, and `sm_metrics`. |
| `metrics` |	For KerasHook, saves the metrics computed by Keras for the model. |
| `losses` | Saves all losses of the model. |
| `sm_metrics` | Saves scalars that you want to include in the SageMaker metrics collection. |
| `inputs` | Matches all model inputs to the model. |
| `outputs` |	Matches all model outputs of the model, such as predictions (logits) and labels. |
| `layers` | Matches all inputs and outputs of intermediate layers. |
| `gradients` |	Matches all gradients of the model. |
| `weights` |	Matches all weights of the model. |
| `biases` |	Matches all biases of the model. |
| `optimizer_variables` |	Matches all optimizer variables, currently only supported for Keras. |

For more information about adjusting the tensor collection parameters, see [Save Tensors Using Debugger Modified Built-in Collections](https://docs.aws.amazon.com/sagemaker/latest/dg/debugger-data.html#debugger-save-modified-built-in-collections).

For a full list of available tensor collection parameters, see [Configuring Collection using SageMaker Python SDK](https://github.com/awslabs/sagemaker-debugger/blob/master/docs/api.md#configuring-collection-using-sagemaker-python-sdk).

>**Note**: The `inputs`, `outputs`, `gradients`, and `layers` built-in collections are currently available for TensorFlow versions <2.0 and ==2.2.0.

---

## Using Debugger on SageMaker Training Containers and Custom Containers<a name="debugger-script-change"></a>

If you want to run your own training script or custom containers other than the AWS Deep Learning Containers in the previous option, you can use any of the following options:

- **Option 1** - Use the SageMaker TensorFlow training containers with training script modification
- **Option 2** - Use your custom container with modified training script and push the container to Amazon ECR.

For both options, you need to manually register the Debugger hook to your training script. Depending on the TensorFlow and Keras API operations used to construct your model, you need to pick the right TensorFlow hook class, register the hook, and then save the tensors.

1. [Create a hook](#create-a-hook)
    - [KerasHook](#kerashook)
    - [SessionHook](#sessionhook)
    - [EstimatorHook](#estimatorhook)
2. [Wrap the optimizer and the gradient tape with the hook to retrieve gradient tensors](#wrap-opt-with-hook)
3. [Register the hook to model.fit()](#register-a-hook)


### Step 1: Create a hook<a name="create-a-hook"></a>

To create the hook constructor, add the following code to your training script. This enables the `smdebug` tools for TensorFlow and creates a TensorFlow `hook` object. When you run the `fit()` API for training, specify the smdebug `hook` as `callbacks`, as shown in the following subsections.

Depending on the TensorFlow versions and the Keras API that you use in your training script, you need to choose the right hook class. The hook constructors for TensorFlow that you can choose are `smd.KerasHook`, `smd.SessionHook`, and `smd.EstimatorHook`.

#### KerasHook

If you use the Keras model zoo and a Keras `model.fit()` API, use `KerasHook`. `KerasHook` is available for the Keras model with the TensorFlow backend interface. `KerasHook` covers the eager execution modes and the gradient tape features that are introduced in the TensorFlow framework version 2.0. You can set the smdebug Keras hook constructor by adding the following code to your training script. Place this code line before `model.compile()`:

```python
import smdebug.tensorflow as smd
hook = smd.KerasHook.create_from_json_file()
```

To learn how to fully implement the hook in your training script, see the [Keras with the TensorFlow gradient tape and the smdebug hook example scripts](https://github.com/awslabs/sagemaker-debugger/tree/master/examples/tensorflow2/scripts).

>**Note**: If you use the AWS Deep Learning Containers for zero script change, Debugger collects most of the tensors through its high-level API, regardless of the eager execution modes.

#### SessionHook

If your model is created in TensorFlow version 1.x with the low-level approach (not using the Keras API), use `SessionHook`. `SessionHook` is for the TensorFlow 1.x monitored training session API, `tf.train.MonitoredSessions()`, as shown following:

```python
import smdebug.tensorflow as smd
hook = smd.SessionHook.create_from_json_file()
```

To learn how to fully implement the hook into your training script, see the [TensorFlow monitored training session with the smdebug hook example script](https://github.com/awslabs/sagemaker-debugger/blob/master/examples/tensorflow/sagemaker_byoc/simple.py).

>**Note**: The official TensorFlow library deprecated the `tf.train.MonitoredSessions()` API in favor of `tf.function()` in TensorFlow 2.0 and later. You can use `SessionHook` for `tf.function()` in TensorFlow 2.0 and later.

#### EstimatorHook

If you have a model using the `tf.estimator()` API, use `EstimatorHook`. `EstimatorHook`  is available for any TensorFlow framework versions that support the `tf.estimator()` API, as shown following:

```python
import smdebug.tensorflow as smd
hook = smd.EstimatorHook.create_from_json_file()
```

To learn how to fully implement the hook into your training script, see the [simple MNIST training script with the Tensorflow estimator](https://github.com/awslabs/sagemaker-debugger/blob/master/examples/tensorflow/sagemaker_byoc/simple.py).

### Step 2: Wrap the optimizer and the gradient tape to retrieve gradient tensors<a name="wrap-opt-with-hook"></a>

The smdebug TensorFlow hook provides tools to manually retrieve `gradients` tensors specific to the TensorFlow framework.

If you want to save `gradients` (for example, from the Keras Adam optimizer) wrap it with the hook as shown following:

```python
optimizer = tf.keras.optimizers.Adam(learning_rate=args.lr)
optimizer = hook.wrap_optimizer(optimizer)
```

If you want to save gradients and outputs tensors from the TensorFlow `GradientTape` feature, wrap `tf.GradientTape` with the smdebug `hook.wrap_tape` method and save using the `hook.save_tensor` function. The input of `hook.save_tensor` is in (tensor_name, tensor_value, collections_to_write="default") format. For example:
```python
with hook.wrap_tape(tf.GradientTape(persistent=True)) as tape:
    logits = model(data, training=True)
    loss_value = cce(labels, logits)
hook.save_tensor("y_labels", labels, "outputs")
hook.save_tensor("predictions", logits, "outputs")
grads = tape.gradient(loss_value, model.variables)
hook.save_tensor("grads", grads, "gradients")
```

These smdebug hook wrapper functions capture the gradient tensors, not affecting your optimization logic at all.

For examples of code structures that you can use to apply the hook wrappers, see the [Code Examples](#examples) section.

### Step 3: Register the hook to model.fit()<a name="register-a-hook"></a>

To collect the tensors from the hooks that you registered, add `callbacks=[hook]` to the Keras `model.fit()` API. This will pass the SageMaker Debugger hook as a Keras callback. Similarly, add `hooks=[hook]` to the `MonitoredSession()`, `tf.function()`, and `tf.estimator()` APIs. For example:

```python
model.fit(X_train, Y_train,
          batch_size=batch_size,
          epochs=epoch,
          validation_data=(X_valid, Y_valid),
          shuffle=True,
          # smdebug modification: Pass the hook as a Keras callback
          callbacks=[hook])
```

### Step 4: Perform actions using the hook APIs

For a full list of actions that the hook APIs offer to construct hooks and save tensors, see [Common hook API](https://github.com/awslabs/sagemaker-debugger/blob/master/docs/api.md#common-hook-api) and [TensorFlow specific hook API](https://github.com/awslabs/sagemaker-debugger/blob/master/docs/api.md#tensorflow-specific-hook-api).

---

## Code Examples<a name="examples"></a>

The following code examples show the base structures that you can use for hook registration in various TensorFlow training scripts. If you want to use the high-level Debugger features with zero script change on AWS Deep Learning Containers, see [Use Debugger in AWS Containers](https://docs.aws.amazon.com/sagemaker/latest/dg/debugger-container.html).

### Keras API (tf.keras)

The following code example shows how to register the smdebug `KerasHook` for the Keras `model.fit()`. You can also set the hook mode to track stored tensors in different phases of training job. For a list of available hook modes, see [smdebug modes](api.md#modes).

```python
import smdebug.tensorflow as smd

hook = smd.KerasHook.create_from_json_file()

model = tf.keras.models.Sequential([ ... ])
model.compile(
    optimizer='adam',
    loss='sparse_categorical_crossentropy',
)
# Add the hook as a callback
# Set hook.set_mode to set tensors to be stored in different phases of training job, such as TRAIN and EVAL
hook.set_mode(mode=smd.modes.TRAIN)
model.fit(x_train, y_train, epochs=args.epochs, callbacks=[hook])

hook.set_mode(mode=smd.modes.EVAL)
model.evaluate(x_test, y_test, callbacks=[hook])
```

### Keras GradientTape example for TensorFlow 2.0 and later

The following code example shows how to register the smdebug `KerasHook` by wrapping the TensorFlow `GradientTape()` with the smdebug `hook.wrap_tape()` API.

```python
import smdebug.tensorflow as smd

hook = smd.KerasHook.create_from_json_file()

model = tf.keras.models.Sequential([ ... ])
    for epoch in range(n_epochs):
        for data, labels in dataset:
            dataset_labels = labels
            # wrap the tape to capture tensors
            with hook.wrap_tape(tf.GradientTape(persistent=True)) as tape:
                logits = model(data, training=True)  # (32,10)
                loss_value = cce(labels, logits)
            grads = tape.gradient(loss_value, model.variables)
            opt.apply_gradients(zip(grads, model.variables))
            acc = train_acc_metric(dataset_labels, logits)
            # manually save metric values
            hook.save_tensor(tensor_name="accuracy", tensor_value=acc, collections_to_write="default")
```

### Monitored Session (tf.train.MonitoredSession)

The following code example shows how to register the smdebug `SessionHook`.

```python
import smdebug.tensorflow as smd

hook = smd.SessionHook.create_from_json_file()

loss = tf.reduce_mean(tf.matmul(...), name="loss")
optimizer = tf.train.AdamOptimizer(args.lr)

# Wrap the optimizer
optimizer = hook.wrap_optimizer(optimizer)

# Add the hook as a callback
sess = tf.train.MonitoredSession(hooks=[hook])

sess.run([loss, ...])
```

### Estimator (tf.estimator.Estimator)

The following code example shows how to register the smdebug `EstimatorHook`. You can also set the hook mode to track stored tensors in different phases of training job. For a list of available hook modes, see [smdebug modes](api.md#modes).

```python
import smdebug.tensorflow as smd

hook = smd.EstimatorHook.create_from_json_file()

train_input_fn, eval_input_fn = ...
estimator = tf.estimator.Estimator(...)

# Set hook.set_mode to set tensors to be stored in different phases of training job, such as TRAIN and EVAL
hook.set_mode(mode=smd.modes.TRAIN)
estimator.train(input_fn=train_input_fn, steps=args.steps, hooks=[hook])

hook.set_mode(mode=smd.modes.EVAL)
estimator.evaluate(input_fn=eval_input_fn, steps=args.steps, hooks=[hook])
```

---

## References

### The smdebug API for saving tensors
See the [API for saving tensors](api.md) page for details about the Hooks, Collection, SaveConfig, and ReductionConfig.
See the [Analysis](analysis.md) page for details about analyzing a training job.

### TensorFlow References
- TF 1.x:
    - [tf.estimator](https://www.tensorflow.org/versions/r1.15/api_docs/python/tf/estimator)
    - [tf.keras](https://www.tensorflow.org/versions/r1.15/api_docs/python/tf/keras)
    - [tf.train.MonitoredSession](https://www.tensorflow.org/versions/r1.15/api_docs/python/tf/train/MonitoredSession?hl=en)
- TF 2.1:
    - [tf.estimator](https://www.tensorflow.org/versions/r2.1/api_docs/python/tf/estimator)
    - [tf.keras](https://www.tensorflow.org/versions/r2.1/api_docs/python/tf/keras)
- TF 2.2:
    - [tf.estimator](https://www.tensorflow.org/api_docs/python/tf/estimator)
    - [tf.keras](https://www.tensorflow.org/versions/r2.2/api_docs/python/tf)<|MERGE_RESOLUTION|>--- conflicted
+++ resolved
@@ -64,11 +64,7 @@
 )
 tf_estimator.fit("s3://bucket/path/to/training/data")
 ```
-<<<<<<< HEAD
->**Note**: The SageMaker TensorFlow estimator and the Debugger collections in the example are based on the latest SageMaker python SDK v2.0 and `smdebug` v0.9.1. It is highly recommended to upgrade the packages by executing the following command line.
-=======
 >**Note**: The SageMaker TensorFlow estimator and the Debugger collections in the example are based on the SageMaker python SDK v2 and `smdebug` v0.9.2. It is highly recommended to upgrade the packages by executing the following command line.
->>>>>>> 3e463af2
 ```bash
 pip install -U sagemaker
 pip install -U smdebug
